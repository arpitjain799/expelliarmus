#include "wizard.h"
#include "events.h"
#include <stdio.h>
#include <stdint.h>
#include <stdlib.h>
#include <string.h>

#define CHECK_FILE(fp, fpath){\
	if (fp==NULL){\
		fprintf(stderr, "ERROR: the input file \"%s\" could not be opened.\n", fpath); \
		return -1;\
	}\
}

#define CHECK_JUMP_HEADER(fn){\
	if (fn == 0){\
		fprintf(stderr, "ERROR: jump_header failed.\n");\
		return -1;\
	}\
}

#define CHECK_FSEEK(fn){\
	if (fn != 0){\
		fprintf(stderr, "ERROR: fseek failed.\n");\
		return -1;\
	}\
}

#define CHECK_BUFF_ALLOCATION(buff){\
	if (buff==NULL){\
		fprintf(stderr, "ERROR: the buffer used to read the input file could not be allocated.\n"); \
		return -1;\
	}\
}

#define EVENT_TYPE_NOT_RECOGNISED(event_type){\
	fprintf(stderr, "ERROR: event type not recognised: 0x%x.\n", event_type);\
	return -1;\
}\

#define CHECK_FWRITE(fn, expected){\
	if (expected != fn){\
		fprintf(stderr, "ERROR: fwrite failed.\n");\
		return -1;\
	}\
}

#define CUT_CHECK_FILE(fp, fpath){\
	if (fp==NULL){\
		fprintf(stderr, "ERROR: the input file \"%s\" could not be opened.\n", fpath);\
		return 0;\
	}\
}

#define CUT_CHECK_JUMP_HEADER(fn){\
	if (fn == 0){\
		fprintf(stderr, "ERROR: jump_header failed.\n");\
		return 0;\
	}\
}

#define CUT_CHECK_FSEEK(fn){\
	if (fn != 0){\
		fprintf(stderr, "ERROR: fseek failed.\n");\
		return 0;\
	}\
}

#define CUT_CHECK_BUFF_ALLOCATION(buff){\
	if (buff==NULL){\
		fprintf(stderr, "ERROR: the buffer used to read the input file could not be allocated.\n");\
		return 0;\
	}\
}

#define CUT_EVENT_TYPE_NOT_RECOGNISED(event_type){\
	fprintf(stderr, "ERROR: event type not recognised: 0x%x.\n", event_type);\
	return 0;\
}\

size_t jump_header(FILE* fp_in, FILE* fp_out, uint8_t copy_file){
<<<<<<< HEAD
	size_t bytes_read = 0; 
	uint8_t c; 
	do {
		do { 
			bytes_read += fread(&c, 1, 1, fp_in); 
=======
	size_t bytes_done = 0; 
	uint8_t c, header_begins; 
	 do {
		header_begins = 1; 
	   	do { 
			bytes_done += fread(&c, 1, 1, fp_in); 
			if (header_begins && c != HEADER_START){
				CHECK_FSEEK(fseek(fp_in, -1, SEEK_CUR)); 
				return --bytes_done; 
			} else
				header_begins = 0; 
>>>>>>> b421c1db
			if (copy_file)
				CHECK_FWRITE(fwrite(&c, 1, 1, fp_out), 1);  
		} while (c != HEADER_END); 
	} while (1); 
	return 0; 
}

DLLEXPORT size_t measure_dat(const char* fpath, size_t buff_size){
	FILE* fp = fopen(fpath, "rb"); 
	CHECK_FILE(fp, fpath); 

	// Jumping over the headers.
	CHECK_JUMP_HEADER(jump_header(fp, NULL, 0U)); 
	// Jumping a byte.
	CHECK_FSEEK(fseek(fp, 2, SEEK_CUR)); 

	// Buffer to read binary data.
	uint64_t* buff = (uint64_t*) malloc(buff_size * sizeof(uint64_t));
	CHECK_BUFF_ALLOCATION(buff); 
	
	size_t dim=0, values_read=0; 
	// Reading the file.
	while ((values_read = fread(buff, sizeof(*buff), buff_size, fp)) > 0)
		dim += values_read; 
	free(buff); 
	fclose(fp); 
	return dim;
}

DLLEXPORT int read_dat(const char* fpath, event_t* arr, dat_cargo_t* cargo, size_t buff_size){
	FILE* fp = fopen(fpath, "rb"); 
	CHECK_FILE(fp, fpath); 

	if (cargo->events_info.bytes_done == 0){
		// Jumping over the headers.
		CHECK_JUMP_HEADER((cargo->events_info.bytes_done=jump_header(fp, NULL, 0U))); 
		CHECK_FSEEK(fseek(fp, 2, SEEK_CUR)); 
		cargo->events_info.bytes_done += 2; 
	} else
		CHECK_FSEEK(fseek(fp, (long)cargo->events_info.bytes_done, SEEK_SET)); 

	// Buffer to read binary data.
	uint32_t* buff = (uint32_t*) malloc(buff_size * sizeof(uint32_t));
	CHECK_BUFF_ALLOCATION(buff); 

	// Indices to keep track of how many items are read from the file.
	size_t values_read=0, j=0, i=0; 
	timestamp_t timestamp=0; 
	// Masks to extract bits.
	const uint32_t mask_4b=0xFU, mask_14b=0x3FFFU;
	// Reading the file.
	while (i < cargo->events_info.dim && (values_read = fread(buff, sizeof(*buff), buff_size, fp)) > 0){
		for (j=0; i < cargo->events_info.dim && j<values_read; j+=2, i++){
			// Event timestamp.
			if (((uint64_t)buff[j]) < ((uint64_t)cargo->last_t)) // Overflow.
				cargo->time_ovfs++; 
			timestamp = (timestamp_t)((cargo->time_ovfs<<32) | ((uint64_t)buff[j])); 
			CHECK_TIMESTAMP_MONOTONICITY(timestamp, cargo->last_t);

			arr[i].t = timestamp; 
			cargo->last_t = timestamp; 
			// Event x address. 
			arr[i].x = (address_t) (buff[j+1] & mask_14b); 
			// Event y address.
			arr[i].y = (address_t) ((buff[j+1] >> 14) & mask_14b); 
			// Event polarity.
			arr[i].p = (polarity_t) ((buff[j+1] >> 28) & mask_4b); 
		}
		cargo->events_info.bytes_done += j*sizeof(*buff); 
	}
	free(buff); 
	fclose(fp); 
	cargo->events_info.dim = i; 
	if (i==0)
		return -1; 
	return 0; 
}	

/********************
 * EVT2
 ********************/

DLLEXPORT size_t measure_evt2(const char* fpath, size_t buff_size){
	FILE* fp = fopen(fpath, "rb"); 
	CHECK_FILE(fp, fpath); 

	// Jumping over the headers.
	CHECK_JUMP_HEADER(jump_header(fp, NULL, 0U)); 	

	// Buffer to read the file.
	uint32_t* buff = (uint32_t*) malloc(buff_size * sizeof(uint32_t)); 
	CHECK_BUFF_ALLOCATION(buff); 

	// The byte that identifies the event type.
	uint8_t event_type; 
	// Indices to access the input file.
	size_t j=0, values_read=0, dim=0; 
	// Reading the file.
	while ((values_read = fread(buff, sizeof(buff[0]), buff_size, fp)) > 0){
		for (j=0; j<values_read; j++){
			// Getting the event type. 
			event_type = (uint8_t) (buff[j] >> 28); 
			switch (event_type){
				case EVT2_CD_ON:
				case EVT2_CD_OFF:
					dim++; 
					break; 

				case EVT2_TIME_HIGH:
				case EVT2_EXT_TRIGGER:
				case EVT2_OTHERS:
				case EVT2_CONTINUED:
					break; 

				default:
					EVENT_TYPE_NOT_RECOGNISED(event_type); 
			}
		}
	}
	fclose(fp); 
	free(buff); 
	return dim; 
}

DLLEXPORT int read_evt2(const char* fpath, event_t* arr, evt2_cargo_t* cargo, size_t buff_size){
	FILE* fp = fopen(fpath, "rb"); 
	CHECK_FILE(fp, fpath); 

	if (cargo->events_info.bytes_done == 0){
		CHECK_JUMP_HEADER((cargo->events_info.bytes_done=jump_header(fp, NULL, 0U))); 	
		cargo->time_high = 0; 
		cargo->last_t = 0; 
	} else
		CHECK_FSEEK(fseek(fp, (long)cargo->events_info.bytes_done, SEEK_SET)); 

	// Buffer to read the file.
	uint32_t* buff = (uint32_t*) malloc(buff_size * sizeof(uint32_t)); 
	CHECK_BUFF_ALLOCATION(buff); 

	// The byte that identifies the event type.
	uint8_t event_type; 
	// Indices to access the input file.
	size_t i=0, j=0, values_read=0; 
	// Masks to extract bits.
	const uint32_t mask_6b=0x3FU, mask_11b=0x7FFU, mask_28b=0xFFFFFFFU;
	// Values to handle overflows.
	uint64_t time_low=0;
	timestamp_t timestamp=0; 
	// Reading the file.
	while (i < cargo->events_info.dim && (values_read = fread(buff, sizeof(*buff), buff_size, fp)) > 0){
		for (j=0; i < cargo->events_info.dim && j<values_read; j++){
			// Getting the event type. 
			event_type = (uint8_t) (buff[j] >> 28); 
			switch (event_type){
				case EVT2_CD_ON:
				case EVT2_CD_OFF:
					// Getting 6LSBs of the time stamp. 
					time_low = ((uint64_t)((buff[j] >> 22) & mask_6b)); 
					timestamp = (timestamp_t)((cargo->time_high << 6) | time_low);
					CHECK_TIMESTAMP_MONOTONICITY(timestamp, cargo->last_t);
					arr[i].t = timestamp; 
					cargo->last_t = timestamp; 
					// Getting event addresses.
					arr[i].x = (address_t) ((buff[j] >> 11) & mask_11b); 
					arr[i].y = (address_t) (buff[j] & mask_11b); 
					// Getting event polarity.
					arr[i++].p = (polarity_t) event_type; 
					break; 

				case EVT2_TIME_HIGH:
					// Adding 28 MSBs to timestamp.
					cargo->time_high = (uint64_t)(buff[j] & mask_28b); 
					break; 

				case EVT2_EXT_TRIGGER:
				case EVT2_OTHERS:
				case EVT2_CONTINUED:
					break; 

				default:
					EVENT_TYPE_NOT_RECOGNISED(event_type); 
			}
		}
		cargo->events_info.bytes_done += j*sizeof(*buff); 
	}
	fclose(fp); 
	free(buff); 
	cargo->events_info.dim = i;
	if (i==0)
		return -1; 
	return 0; 
}

DLLEXPORT int save_evt2(const char* fpath, event_t* arr, evt2_cargo_t* cargo, size_t buff_size){
	char header[150]; 
	sprintf(header, "%c This EVT2 file has been generated through expelliarmus (https://github.com/fabhertz95/expelliarmus.git) %c%c evt 2.0 %c", (char)HEADER_START, (char)HEADER_END, (char)HEADER_START, (char)HEADER_END); 
	const size_t header_len = strlen(header); 
	FILE* fp; 
	if (cargo->events_info.bytes_done == 0){
		fp = fopen(fpath, "wb");	
		CHECK_FILE(fp, fpath); 
		CHECK_FWRITE((cargo->events_info.bytes_done=fwrite(header, sizeof(char), header_len, fp)), header_len); 
	} else {
		fp = fopen(fpath, "ab"); 
		CHECK_FILE(fp, fpath); 
	}

	// Buffer to read the file.
	uint32_t* buff = (uint32_t*) malloc(buff_size * sizeof(uint32_t)); 
	CHECK_BUFF_ALLOCATION(buff); 

	// Indices to access the input file.
	size_t i=0, j=0; 
	// Masks to extract bits.
	const uint32_t mask_6b=0x3FU, mask_11b=0x7FFU, mask_28b=0xFFFFFFFU;
	// Values to handle overflows.
	uint32_t time_high=0; 
	// Reading the file.
	while (i < cargo->events_info.dim){
		for (j=0; i < cargo->events_info.dim && j < buff_size; j++){
			buff[j] = 0; 
			// Extracting 28 MSBs of the time stamp.
			time_high = (((uint32_t)arr[i].t>>6) & mask_28b); 
			// If it is different from before, we add a EVT2_TIME_HIGH to the stream.
			if (cargo->time_high != time_high || cargo->events_info.bytes_done == header_len){
				buff[j] |= ((uint32_t)EVT3_TIME_HIGH) << 28; 
				buff[j] |= time_high; 
				cargo->time_high = time_high; 
			} else {
				// Event type. 
				buff[j] |= ((uint32_t)(arr[i].p ? EVT2_CD_ON : EVT2_CD_OFF)) << 28; 
				// Time low.
				buff[j] |= (((uint32_t) arr[i].t) & mask_6b) << 22; 
				// X address.
				buff[j] |= (((uint32_t) arr[i].x) & mask_11b) << 11; 
				// Y address.
				buff[j] |= ((uint32_t)arr[i++].y) & mask_11b; 
			}
		}
		CHECK_FWRITE(fwrite(buff, sizeof(*buff), j, fp), j); 
		cargo->events_info.bytes_done += j*sizeof(*buff); 
	}
	fclose(fp); 
	free(buff); 
	return 0; 
}

/********************
 * EVT3
 ********************/

DLLEXPORT size_t measure_evt3(const char* fpath, size_t buff_size){
	FILE* fp = fopen(fpath, "rb"); 
	CHECK_FILE(fp, fpath); 

	// Jumping over the headers.
	CHECK_JUMP_HEADER(jump_header(fp, NULL, 0U)); 
	
	// Buffer used to read the binary file.
	uint16_t* buff = (uint16_t*) malloc(buff_size * sizeof(uint16_t)); 
	CHECK_BUFF_ALLOCATION(buff); 
	
	// Indices to read the file.
	size_t values_read=0, j=0, dim=0; 
	// Byte that identifies the event type.
	uint8_t event_type; 

	// Counters used to keep track of number of events_info encoded in vectors and of the base x address of these.
	uint16_t k=0, num_vect_events=0; 
	// Masks to extract bits.
	const uint16_t mask_11b=0x7FFU, mask_12b=0xFFFU, mask_8b=0xFFU; 
	// Temporary values to handle overflows.
	uint64_t buff_tmp=0;
	// Reading the file.
	while ((values_read = fread(buff, sizeof(*buff), buff_size, fp)) > 0){
		for (j=0; j<values_read; j++){
			// Getting the event type. 
			event_type = (uint8_t)(buff[j] >> 12); 
			switch (event_type){
				case EVT3_EVT_ADDR_Y:
					break; 

				case EVT3_EVT_ADDR_X:
					dim++; 
					break; 

				case EVT3_VECT_BASE_X:
					break; 

				case EVT3_VECT_12:
					num_vect_events = 12; 
					buff_tmp = (uint16_t)(buff[j] & mask_12b);

				case EVT3_VECT_8:
					if (num_vect_events == 0){
						num_vect_events = 8; 
						buff_tmp = (uint64_t)(buff[j] & mask_8b);
					}
					for (k=0; k<num_vect_events; k++){
						if (buff_tmp & (1U<<k)){
							dim++; 
						}
					}
					num_vect_events = 0; 
					break; 

				case EVT3_TIME_LOW:
				case EVT3_TIME_HIGH:
					break; 

				case EVT3_EXT_TRIGGER:
				case EVT3_OTHERS:
				case EVT3_CONTINUED_12:
					break; 

				default:
					EVENT_TYPE_NOT_RECOGNISED(event_type); 
			}
		}
	}
	fclose(fp); 
	free(buff); 
	return dim; 
}

DLLEXPORT int read_evt3(const char* fpath, event_t* arr, evt3_cargo_t* cargo, size_t buff_size){
	FILE* fp = fopen(fpath, "rb"); 
	CHECK_FILE(fp, fpath); 

	if (cargo->events_info.bytes_done == 0){
		CHECK_JUMP_HEADER((cargo->events_info.bytes_done = jump_header(fp, NULL, 0U))); 
	 } else { 
		CHECK_FSEEK(fseek(fp, (long)cargo->events_info.bytes_done, SEEK_SET)); 
	 }

	// Buffer used to read the binary file.
	uint16_t* buff = (uint16_t*) malloc(buff_size * sizeof(uint16_t)); 
	CHECK_BUFF_ALLOCATION(buff); 
	
	// Indices to read the file.
	size_t values_read=0, j=0, i=0; 
	// Byte that identifies the event type.
	uint8_t event_type; 

	// Counters used to keep track of number of events_info encoded in vectors and of the base x address of these.
	uint16_t k=0, num_vect_events=0; 
	// Masks to extract bits.
	const uint16_t mask_11b=0x7FFU, mask_12b=0xFFFU, mask_8b=0xFFU; 
	// Temporary values to handle overflows.
	uint64_t buff_tmp=0;
   	timestamp_t timestamp=0; 
	// Reading the file.
	while (i < cargo->events_info.dim && (values_read = fread(buff, sizeof(*buff), buff_size, fp)) > 0){
		for (j=0; i < cargo->events_info.dim && j < values_read; j++){
			// Getting the event type. 
			event_type = (uint8_t)(buff[j] >> 12); 
			switch (event_type){
				case EVT3_EVT_ADDR_Y:
					arr[i].y = (address_t)(buff[j] & mask_11b);
					cargo->last_event.y = arr[i].y; 
					break; 

				case EVT3_EVT_ADDR_X:
					// p
					arr[i].p = (polarity_t) ((buff[j] >> 11)%2); 
					cargo->last_event.p = arr[i].p; 
					// y
					arr[i].y = cargo->last_event.y;
					// t
					arr[i].t = cargo->last_event.t;
					// x
					arr[i++].x = (address_t)(buff[j] & mask_11b);
					break; 

				case EVT3_VECT_BASE_X:
					arr[i].p = (polarity_t) ((buff[j] >> 11)%2); 
					cargo->last_event.p = arr[i].p; 
					cargo->base_x = (uint16_t)(buff[j] & mask_11b);
					break; 

				case EVT3_VECT_12:
					num_vect_events = 12; 
					buff_tmp = (uint16_t)(buff[j] & mask_12b);

				case EVT3_VECT_8:
					if (num_vect_events == 0){
						num_vect_events = 8; 
						buff_tmp = (uint64_t)(buff[j] & mask_8b);
					}
					for (k=0; k<num_vect_events; k++){
						if (buff_tmp & (1U<<k)){
							// y
							arr[i].y = cargo->last_event.y;
							// p
							arr[i].p = cargo->last_event.p;
							// t
							arr[i].t = cargo->last_event.t;
							// x
							arr[i++].x = (address_t)(cargo->base_x + k); 
						}
					}
					cargo->base_x += num_vect_events; 
					num_vect_events = 0; 
					break; 

				case EVT3_TIME_LOW:
					buff_tmp = (uint64_t)(buff[j] & mask_12b);
					if (buff_tmp < cargo->time_low) // Overflow.
						cargo->time_low_ovfs++; 
					cargo->time_low = buff_tmp; 
					timestamp = (timestamp_t)((cargo->time_high_ovfs<<24) + ((cargo->time_high+cargo->time_low_ovfs)<<12) + cargo->time_low);
					CHECK_TIMESTAMP_MONOTONICITY(timestamp, cargo->last_event.t);
					arr[i].t = timestamp; 
					cargo->last_event.t = timestamp; 
					break; 

				case EVT3_TIME_HIGH:
					buff_tmp = (uint64_t)(buff[j] & mask_12b);
					if (buff_tmp < cargo->time_high) // Overflow.
						cargo->time_high_ovfs++; 
					cargo->time_high = buff_tmp; 
					timestamp = (timestamp_t)((cargo->time_high_ovfs<<24) + ((cargo->time_high+cargo->time_low_ovfs)<<12) + cargo->time_low);
					CHECK_TIMESTAMP_MONOTONICITY(timestamp, cargo->last_event.t);
					arr[i].t = timestamp; 
					cargo->last_event.t = timestamp; 
					break; 

				case EVT3_EXT_TRIGGER:
				case EVT3_OTHERS:
				case EVT3_CONTINUED_12:
					break; 

				default:
					EVENT_TYPE_NOT_RECOGNISED(event_type); 
			}
		}
		cargo->events_info.bytes_done += j*sizeof(*buff); 
	}
	fclose(fp); 
	free(buff); 
	cargo->events_info.dim = i; 
	if (i==0)
		return -1; 
	return 0; 
}

DLLEXPORT int save_evt3(const char* fpath, event_t* arr, evt3_cargo_t* cargo, size_t buff_size){
	char header[150]; 
	sprintf(header, "%c This EVT3 file has been generated through expelliarmus (https://github.com/fabhertz95/expelliarmus.git) %c%c evt 3.0 %c", (char)HEADER_START, (char)HEADER_END, (char)HEADER_START, (char)HEADER_END); 
	const size_t header_len = strlen(header); 
	FILE* fp; 
	if (cargo->events_info.bytes_done == 0){
		fp = fopen(fpath, "wb");	
		CHECK_FILE(fp, fpath); 
		CHECK_FWRITE((cargo->events_info.bytes_done=fwrite(header, sizeof(char), header_len, fp)), header_len); 
	} else {
		fp = fopen(fpath, "ab"); 
		CHECK_FILE(fp, fpath); 
	}

	// Buffer used to read the binary file.
	uint16_t* buff = (uint16_t*) malloc(buff_size * sizeof(uint16_t)); 
	CHECK_BUFF_ALLOCATION(buff); 
	
	// Indices to read the file.
	size_t j=0, i=0, k=0, i_start=0; 
	// Byte that identifies the event type.
	uint8_t event_type; 

	// Counters used to keep track of number of events_info encoded in vectors and of the base x address of these.
	uint16_t k=0, num_vect_events=0; 
	// Masks to extract bits.
	const uint16_t mask_11b=0x7FFU, mask_12b=0xFFFU, mask_8b=0xFFU; 
	// Temporary values to handle overflows.
	uint64_t buff_tmp=0;
   	timestamp_t timestamp=0; 
	// Reading the file.
	while (i < cargo->events_info.dim){
		// First event.
		if (cargo->events_info.bytes_done == header_len && i==0){
			// Y address.
			buff[0] = ((uint16_t) EVT3_EVT_ADDR_Y) << 12; 
			buff[0] |= ((uint16_t) arr[i].y) & mask_11b; 
			cargo->last_event.y = arr[i].y;
			// Time low.
			buff[1] = ((uint16_t) EVT3_TIME_HIGH) << 12; 
			buff[1] |= (uint16_t) ((arr[i].t >> 12) & mask_12b); 
			// Time high.
			buff[2] = ((uint16_t) EVT3_TIME_LOW) << 12; 
			buff[2] |= (uint16_t) (arr[i].t & mask_12b); 
			cargo->last_event.t = arr[i++].t;
			// Assigning negative value to X so that we denote this as first event.
			cargo->last_event.x = -1;
			CHECK_FWRITE(fwrite(buff, sizeof(*buff), 3, fp), 3); 
			cargo->events_info.bytes_done += 3 * sizeof(*buff); 
		}
		for (j=0; i < cargo->events_info.dim && j < buff_size; j++){
			// Check for vectorized event.
			if (cargo->last_event.x == arr[i].x){
				i_start = i; 
				while (cargo->last_event.x == arr[i++].x && i-i_start < 12); 
				if (i-i_start == 12){
				} else if (i-i_start >= 8){
					buff[j] = 
					for (k=i_start; k < i_start + 8; k++){
					}	
				} else {
				}
			}
			// Getting the event type. 
			event_type = (uint8_t)(buff[j] >> 12); 
			switch (event_type){
				case EVT3_EVT_ADDR_Y:
					arr[i].y = (address_t)(buff[j] & mask_11b);
					cargo->last_event.y = arr[i].y; 
					break; 

				case EVT3_EVT_ADDR_X:
					// p
					arr[i].p = (polarity_t) ((buff[j] >> 11)%2); 
					cargo->last_event.p = arr[i].p; 
					// y
					arr[i].y = cargo->last_event.y;
					// t
					arr[i].t = cargo->last_event.t;
					// x
					arr[i++].x = (address_t)(buff[j] & mask_11b);
					break; 

				case EVT3_VECT_BASE_X:
					arr[i].p = (polarity_t) ((buff[j] >> 11)%2); 
					cargo->last_event.p = arr[i].p; 
					cargo->base_x = (uint16_t)(buff[j] & mask_11b);
					break; 

				case EVT3_VECT_12:
					num_vect_events = 12; 
					buff_tmp = (uint16_t)(buff[j] & mask_12b);

				case EVT3_VECT_8:
					if (num_vect_events == 0){
						num_vect_events = 8; 
						buff_tmp = (uint64_t)(buff[j] & mask_8b);
					}
					for (k=0; k<num_vect_events; k++){
						if (buff_tmp & (1U<<k)){
							// y
							arr[i].y = cargo->last_event.y;
							// p
							arr[i].p = cargo->last_event.p;
							// t
							arr[i].t = cargo->last_event.t;
							// x
							arr[i++].x = (address_t)(cargo->base_x + k); 
						}
					}
					cargo->base_x += num_vect_events; 
					num_vect_events = 0; 
					break; 

				case EVT3_TIME_LOW:
					buff_tmp = (uint64_t)(buff[j] & mask_12b);
					if (buff_tmp < cargo->time_low) // Overflow.
						cargo->time_low_ovfs++; 
					cargo->time_low = buff_tmp; 
					timestamp = (timestamp_t)((cargo->time_high_ovfs<<24) + ((cargo->time_high+cargo->time_low_ovfs)<<12) + cargo->time_low);
					CHECK_TIMESTAMP_MONOTONICITY(timestamp, cargo->last_event.t);
					arr[i].t = timestamp; 
					cargo->last_event.t = timestamp; 
					break; 

				case EVT3_TIME_HIGH:
					buff_tmp = (uint64_t)(buff[j] & mask_12b);
					if (buff_tmp < cargo->time_high) // Overflow.
						cargo->time_high_ovfs++; 
					cargo->time_high = buff_tmp; 
					timestamp = (timestamp_t)((cargo->time_high_ovfs<<24) + ((cargo->time_high+cargo->time_low_ovfs)<<12) + cargo->time_low);
					CHECK_TIMESTAMP_MONOTONICITY(timestamp, cargo->last_event.t);
					arr[i].t = timestamp; 
					cargo->last_event.t = timestamp; 
					break; 

				case EVT3_EXT_TRIGGER:
				case EVT3_OTHERS:
				case EVT3_CONTINUED_12:
					break; 

				default:
					EVENT_TYPE_NOT_RECOGNISED(event_type); 
			}
		}
		cargo->events_info.bytes_done += j*sizeof(*buff); 
	}
	fclose(fp); 
	free(buff); 
	cargo->events_info.dim = i; 
	if (i==0)
		return -1; 
	return 0; 
}


/*
 * Functions for cutting DAT and RAW files to a certain number of events_info.
 */

DLLEXPORT size_t cut_dat(const char* fpath_in, const char* fpath_out, size_t new_duration, size_t buff_size){
	FILE* fp_in = fopen(fpath_in, "rb"); 
	CUT_CHECK_FILE(fp_in, fpath_in); 
	FILE* fp_out = fopen(fpath_out, "wb"); 
	CUT_CHECK_FILE(fp_out, fpath_out); 

	// Jumping over the headers.
	uint8_t c[2]; 
	CUT_CHECK_JUMP_HEADER(jump_header(fp_in, fp_out, 1U)); 
	fread(c, 1, 2, fp_in); 
	CHECK_FWRITE(fwrite(c, 1, 2, fp_out), 2);  
	
	// Buffer to read binary data.
	uint32_t* buff = (uint32_t*) malloc(buff_size * sizeof(uint32_t));
	CUT_CHECK_BUFF_ALLOCATION(buff); 
	
	// Indices to read the file.
	size_t values_read=0, j=0, i=0; 
	// Values to keep track of overflows and of first timestamp encountered.
	uint64_t time_ovfs=0, timestamp=0, first_timestamp=0; 
	// Converting duration from milliseconds to microseconds.
	new_duration *= 1000; 
	while ((timestamp-first_timestamp) < (uint64_t)new_duration && (values_read = fread(buff, sizeof(*buff), buff_size, fp_in)) > 0){
		for (j=0; (timestamp-first_timestamp) < (uint64_t)new_duration && j<values_read; j+=2){
			// Event timestamp.
			if (((uint64_t)buff[j]) < timestamp) // Overflow.
				time_ovfs++; 
			timestamp = (uint64_t) buff[j]; 
			if (i++ == 0)
				first_timestamp = timestamp; 
		}
		CHECK_FWRITE(fwrite(buff, sizeof(*buff), j, fp_out), j); 
	}
	free(buff); 
	fclose(fp_in); 
	fclose(fp_out); 
	return i; 
}

DLLEXPORT size_t cut_evt2(const char* fpath_in, const char* fpath_out, size_t new_duration, size_t buff_size){
	FILE* fp_in = fopen(fpath_in, "rb"); 
	CUT_CHECK_FILE(fp_in, fpath_in); 
	FILE* fp_out = fopen(fpath_out, "wb"); 
	CUT_CHECK_FILE(fp_out, fpath_out); 

	// Jumping over the headers.
	CUT_CHECK_JUMP_HEADER(jump_header(fp_in, fp_out, 1U)); 	

	// Buffer to read the binary file.
	uint32_t* buff = (uint32_t*) malloc(buff_size * sizeof(uint32_t)); 
	CUT_CHECK_BUFF_ALLOCATION(buff); 

	// Byte to check the event type.
	uint8_t event_type; 
	// Indices to read the file.
	size_t i=0, j=0, values_read=0; 
	// Values to keep track of first timestamp and overflows.
	uint64_t first_timestamp=0, timestamp=0, time_high=0, time_low=0;
	// Masks to extract bits.
	const uint32_t mask_28b = 0xFFFFFFFU, mask_6b=0x3FU; 
	// Converting duration from milliseconds to microseconds.
	new_duration *= 1000;
	while ((timestamp-first_timestamp) < (uint64_t)new_duration && (values_read = fread(buff, sizeof(*buff), buff_size, fp_in)) > 0){
		for (j=0; (timestamp-first_timestamp) < (uint64_t)new_duration && j<values_read; j++){
			// Getting the event type. 
			event_type = (uint8_t) (buff[j] >> 28); 
			switch (event_type){
				case EVT2_CD_ON:
				case EVT2_CD_OFF:
					// Getting 6LSBs of the time stamp. 
					time_low = ((uint64_t)((buff[j] >> 22) & mask_6b)); 
					timestamp = ((time_high << 6) | time_low); 
					if (i++ == 0)
						first_timestamp = timestamp;
					break; 

				case EVT2_TIME_HIGH:
					// Adding 28 MSBs to timestamp.
					time_high = (uint64_t)(buff[j] & mask_28b); 
					break; 
					break; 

				case EVT2_EXT_TRIGGER:
				case EVT2_OTHERS:
				case EVT2_CONTINUED:
					break; 

				default:
					CUT_EVENT_TYPE_NOT_RECOGNISED(event_type); 
			}
		}
		CHECK_FWRITE(fwrite(buff, sizeof(*buff), j, fp_out), j); 
	}
	fclose(fp_out); 
	fclose(fp_in); 
	free(buff); 
	return i; 
}

DLLEXPORT size_t cut_evt3(const char* fpath_in, const char* fpath_out, size_t new_duration, size_t buff_size){
	FILE* fp_in = fopen(fpath_in, "rb"); 
	CUT_CHECK_FILE(fp_in, fpath_in); 
	FILE* fp_out = fopen(fpath_out, "w+b"); 
	CUT_CHECK_FILE(fp_out, fpath_out); 

	// Jumping over the headers.
	CUT_CHECK_JUMP_HEADER(jump_header(fp_in, fp_out, 1U)); 	

	// Buffer to read the binary file.
	uint16_t* buff = (uint16_t*) malloc(buff_size * sizeof(uint16_t)); 
	CUT_CHECK_BUFF_ALLOCATION(buff); 

	// Indices to access the binary file.
	size_t values_read=0, j=0, i=0; 

	// Temporary values to keep track of vectorized events_info.
	uint64_t buff_tmp=0, k=0, num_vect_events=0; 
	// Masks to extract bits.
	const uint16_t mask_8b = 0xFFU, mask_12b = 0xFFFU; 
	// Flags to recognise event type and end of file.
	uint8_t event_type=0, recording_finished=0, last_events_info_acquired=0, get_out=0; 
	// Temporary values.
	uint64_t first_timestamp=0, timestamp=0, time_high=0, time_high_ovfs=0, time_low=0, time_low_ovfs=0; 
	// Converting duration to microseconds.
	new_duration *= 1000; 

	while (!get_out && (values_read = fread(buff, sizeof(*buff), buff_size, fp_in)) > 0){
		for (j=0; !get_out && j<values_read; j++){
			// Getting the event type. 
			event_type = (buff[j] >> 12); 
			switch (event_type){
				case EVT3_EVT_ADDR_Y:
					break; 

				case EVT3_EVT_ADDR_X:
					if (recording_finished)
						last_events_info_acquired = 1; 
					i++; 
					break; 

				case EVT3_VECT_BASE_X:
					break; 

				case EVT3_VECT_12:
					num_vect_events = 12; 
					buff_tmp = (uint64_t)(buff[j] & mask_12b);

				case EVT3_VECT_8:
					if (num_vect_events == 0){
						num_vect_events = 8; 
						buff_tmp = (uint64_t)(buff[j] & mask_8b);
					}
					for (k=0; k<num_vect_events; k++){
						if (buff_tmp%2)
							i++; 
						buff_tmp = buff_tmp >> 1; 
					}
					num_vect_events = 0; 
					if (recording_finished)
						last_events_info_acquired = 1; 
					break; 

				case EVT3_TIME_LOW:
					if ((timestamp - first_timestamp) >= (uint64_t)new_duration){
						recording_finished = 1;
						if (last_events_info_acquired)
							get_out = 1; 
					}
					buff_tmp = (uint64_t)(buff[j] & mask_12b);
					if (buff_tmp < time_low) // Overflow.
						time_low_ovfs++; 
					time_low = buff_tmp; 
					timestamp = (time_high_ovfs<<24) + ((time_high+time_low_ovfs)<<12) + time_low;
					if (i==0)
						first_timestamp = timestamp; 
					break; 

				case EVT3_TIME_HIGH:
					if ((timestamp - first_timestamp) >= (uint64_t)new_duration){
						recording_finished = 1;
						if (last_events_info_acquired)
							get_out = 1; 
					}
					buff_tmp = (uint64_t)(buff[j] & mask_12b);
					if (buff_tmp < time_high) // Overflow.
						time_high_ovfs++; 
					time_high = buff_tmp; 
					timestamp = (time_high_ovfs<<24) + ((time_high+time_low_ovfs)<<12) + time_low;
					if (i==0)
						first_timestamp = timestamp; 
					break; 

				case EVT3_EXT_TRIGGER:
				case EVT3_OTHERS:
				case EVT3_CONTINUED_12:
					break; 

				default:
					CUT_EVENT_TYPE_NOT_RECOGNISED(event_type); 
			}
		}
		CHECK_FWRITE(fwrite(buff, sizeof(*buff), j, fp_out), j); 
	}
	fclose(fp_in); 
	fclose(fp_out); 
	free(buff); 
	return i; 
}<|MERGE_RESOLUTION|>--- conflicted
+++ resolved
@@ -79,13 +79,6 @@
 }\
 
 size_t jump_header(FILE* fp_in, FILE* fp_out, uint8_t copy_file){
-<<<<<<< HEAD
-	size_t bytes_read = 0; 
-	uint8_t c; 
-	do {
-		do { 
-			bytes_read += fread(&c, 1, 1, fp_in); 
-=======
 	size_t bytes_done = 0; 
 	uint8_t c, header_begins; 
 	 do {
@@ -97,7 +90,6 @@
 				return --bytes_done; 
 			} else
 				header_begins = 0; 
->>>>>>> b421c1db
 			if (copy_file)
 				CHECK_FWRITE(fwrite(&c, 1, 1, fp_out), 1);  
 		} while (c != HEADER_END); 
